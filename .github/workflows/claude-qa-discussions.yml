--- conflicted
+++ resolved
@@ -70,10 +70,5 @@
             Skip discussions that already have any responses/comments.
           github_token: ${{ secrets.GITHUB_TOKEN }}
           claude_args: |
-<<<<<<< HEAD
-            --model claude-sonnet-4-0
-            --allowedTools "Bash(gh:*),Read,Write,WebFetch(domain:foundryvtt.com),WebFetch(domain:foundryvtt.wiki)"
-=======
             --model claude-sonnet-4-5
-            --allowedTools "Bash(gh api:*),Bash(gh search:*),Read,Write,WebFetch(domain:foundryvtt.com),WebFetch(domain:foundryvtt.wiki)"
->>>>>>> 96e7f44a
+            --allowedTools "Bash(gh api:*),Bash(gh search:*),Read,Write,WebFetch(domain:foundryvtt.com),WebFetch(domain:foundryvtt.wiki)"