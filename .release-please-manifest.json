{
<<<<<<< HEAD
  "packages/core": "0.24.0",
  "packages/fantasy-pack": "0.9.2",
=======
  "packages/core": "0.24.1",
  "packages/fantasy-pack": "0.9.1",
>>>>>>> f86ac469
  "packages/scifi-pack": "0.3.1",
  "packages/pf2e-pack": "0.5.2",
  "packages/custom-calendar-builder": "0.4.1"
}<|MERGE_RESOLUTION|>--- conflicted
+++ resolved
@@ -1,11 +1,6 @@
 {
-<<<<<<< HEAD
-  "packages/core": "0.24.0",
+  "packages/core": "0.24.1",
   "packages/fantasy-pack": "0.9.2",
-=======
-  "packages/core": "0.24.1",
-  "packages/fantasy-pack": "0.9.1",
->>>>>>> f86ac469
   "packages/scifi-pack": "0.3.1",
   "packages/pf2e-pack": "0.5.2",
   "packages/custom-calendar-builder": "0.4.1"
