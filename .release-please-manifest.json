--- conflicted
+++ resolved
@@ -1,12 +1,6 @@
 {
-<<<<<<< HEAD
-  "packages/core": "0.8.0",
-  "packages/fantasy-pack": "0.2.1",
-  "packages/scifi-pack": "0.2.1",
-  "packages/pf2e-pack": "0.1.0"
-=======
   "packages/core": "0.9.1",
   "packages/fantasy-pack": "0.2.2",
-  "packages/scifi-pack": "0.2.2"
->>>>>>> 78195ede
+  "packages/scifi-pack": "0.2.2",
+  "packages/pf2e-pack": "0.1.0"
 }