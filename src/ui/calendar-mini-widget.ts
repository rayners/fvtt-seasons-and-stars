/**
 * Calendar Mini Widget - Compact date display that pairs with SmallTime
 */

import { CalendarWidgetManager } from './widget-manager';
import { Logger } from '../core/logger';
import { SmallTimeUtils } from './base-widget-manager';
import { WIDGET_POSITIONING } from '../core/constants';
import { DateFormatter } from '../core/date-formatter';
import { CalendarDate } from '../core/calendar-date';
import { TemplateContextExtensions } from '../core/template-context-extensions';
import type { MiniWidgetContext, SidebarButton } from '../types/widget-types';
import type { CalendarManagerInterface } from '../types/foundry-extensions';

export class CalendarMiniWidget extends foundry.applications.api.HandlebarsApplicationMixin(
  foundry.applications.api.ApplicationV2
) {
  private static activeInstance: CalendarMiniWidget | null = null;
  private isClosing: boolean = false;
  private sidebarButtons: SidebarButton[] = [];

  static DEFAULT_OPTIONS = {
    id: 'seasons-stars-mini-widget',
    classes: ['seasons-stars', 'calendar-mini-widget'],
    tag: 'div',
    window: {
      frame: false,
      positioned: true,
      minimizable: false,
      resizable: false,
    },
    position: {
      width: 200,
      height: 'auto' as const,
      top: -1000, // Start off-screen to minimize flash
      left: -1000,
    },
    actions: {
      advanceTime: CalendarMiniWidget.prototype._onAdvanceTime,
      openCalendarSelection: CalendarMiniWidget.prototype._onOpenCalendarSelection,
      openLargerView: CalendarMiniWidget.prototype._onOpenLargerView,
    },
  };

  static PARTS = {
    main: {
      id: 'main',
      template: 'modules/seasons-and-stars/templates/calendar-mini-widget.hbs',
    },
  };

  /**
   * Prepare rendering context for template
   */
  async _prepareContext(options: Record<string, unknown> = {}): Promise<MiniWidgetContext> {
    const baseContext = (await super._prepareContext(options)) as Record<string, unknown>;

    const manager = game.seasonsStars?.manager as CalendarManagerInterface;

    if (!manager) {
      const errorContext: MiniWidgetContext = Object.assign(baseContext, {
        error: 'Calendar not available',
        shortDate: 'N/A',
        hasSmallTime: false,
        showTimeControls: false,
        calendar: null,
        currentDate: null,
        formattedDate: 'N/A',
        isGM: game.user?.isGM || false,
      });

      // Process through extensions even for error states
      return await TemplateContextExtensions.processContext(errorContext, 'mini', options);
    }

    const activeCalendar = manager.getActiveCalendar();
    const currentDate = manager.getCurrentDate();

    if (!activeCalendar || !currentDate) {
      const errorContext: MiniWidgetContext = Object.assign(baseContext, {
        error: 'No calendar active',
        shortDate: 'N/A',
        hasSmallTime: false,
        showTimeControls: false,
        calendar: null,
        currentDate: null,
        formattedDate: 'N/A',
        isGM: game.user?.isGM || false,
      });

      // Process through extensions even for error states
      return await TemplateContextExtensions.processContext(errorContext, 'mini', options);
    }

    // Check if SmallTime is available and active
    const hasSmallTime = SmallTimeUtils.isSmallTimeAvailable();

<<<<<<< HEAD
    // Use DateFormatter with widget-specific formats
    const formatter = new DateFormatter(activeCalendar);

    const context: MiniWidgetContext = Object.assign(baseContext, {
      shortDate:
        formatter.formatWidget(currentDate as CalendarDate, 'mini') || currentDate.toDateString(),
=======
    return Object.assign(context, {
      shortDate: currentDate.toShortString(),
>>>>>>> c65800f6
      hasSmallTime: hasSmallTime,
      showTimeControls: !hasSmallTime && (game.user?.isGM || false),
      isGM: game.user?.isGM || false,
      calendar: {
        id: activeCalendar.id || 'unknown',
        label: activeCalendar.label || activeCalendar.name || 'Unknown Calendar',
        description: activeCalendar.description,
      },
      currentDate: currentDate.toObject(),
      formattedDate:
        formatter.formatWidget(currentDate as CalendarDate, 'main') || currentDate.toLongString(),
    });

    // Process context through extensions system
    return await TemplateContextExtensions.processContext(context, 'mini', options);
  }

  /**
   * Simple post-render positioning like SmallTime
   */
  async _onRender(context: any, options: any): Promise<void> {
    await super._onRender(context, options);

    // Register this as the active instance
    CalendarMiniWidget.activeInstance = this;

    // Add click handlers for mini-date element
    const miniDateElement = this.element?.querySelector('.mini-date');
    if (miniDateElement) {
      let clickTimeout: number | null = null;
      let clickCount = 0;

      miniDateElement.addEventListener('click', event => {
        event.preventDefault();
        event.stopPropagation();

        clickCount++;

        if (clickCount === 1) {
          // Single click - wait to see if there's a double click
          clickTimeout = setTimeout(() => {
            Logger.debug('Mini widget: Single click - opening calendar selection');
            this._onOpenCalendarSelection(event, miniDateElement as HTMLElement);
            clickCount = 0;
          }, 300) as unknown as number;
        } else if (clickCount === 2) {
          // Double click - cancel single click and handle double click
          if (clickTimeout) {
            clearTimeout(clickTimeout);
            clickTimeout = null;
          }
          clickCount = 0;

          Logger.debug('Mini widget: Double-click detected, opening larger view');
          this._onOpenLargerView(event, miniDateElement as HTMLElement);
        }
      });
    }

    // Render any existing sidebar buttons
    this.renderExistingSidebarButtons();

    // Position widget after render (SmallTime approach)
    this.positionWidget();
  }

  /**
   * Position widget - simplified approach like SmallTime
   */
  private positionWidget(): void {
    if (!this.element || this.isClosing) {
      if (this.isClosing) {
        Logger.debug('Mini widget: Skipping positioning during close');
      }
      return;
    }

    Logger.debug('Mini widget: Positioning widget');
    const smallTimeElement = SmallTimeUtils.getSmallTimeElement();

    if (smallTimeElement) {
      // Check if SmallTime is pinned/docked in DOM or floating
      if (this.isSmallTimeDocked(smallTimeElement)) {
        Logger.debug('Mini widget: SmallTime is docked - using DOM positioning');
        // SmallTime is docked - use DOM positioning
        this.dockAboveSmallTime(smallTimeElement);
      } else {
        Logger.debug('Mini widget: SmallTime is floating - using fixed positioning');
        // SmallTime is floating - use fixed positioning
        this.positionAboveSmallTime(smallTimeElement);
      }
    } else {
      Logger.debug('Mini widget: No SmallTime - docking to player list');
      // No SmallTime - dock to player list
      this.dockToPlayerList();
    }
  }

  /**
   * Attach event listeners to rendered parts
   */
  _attachPartListeners(partId: string, htmlElement: HTMLElement, options: any): void {
    super._attachPartListeners(partId, htmlElement, options);

    // Add proper action handling for data-action elements
    htmlElement.addEventListener('click', this._onClickAction.bind(this));
  }

  /**
   * Handle click actions on elements with data-action attributes
   */
  private _onClickAction(event: Event): void {
    const target = event.target as HTMLElement;
    const actionElement = target.closest('[data-action]') as HTMLElement;

    if (!actionElement) return;

    const action = actionElement.dataset.action;
    if (!action) return;

    // Skip openCalendarSelection on mini-date to let double-click handler manage it
    if (action === 'openCalendarSelection' && actionElement.classList.contains('mini-date')) {
      return; // Let the custom double-click handler manage mini-date clicks
    }

    // Prevent default for all other actions
    event.preventDefault();
    event.stopPropagation();

    Logger.debug(`Mini widget action triggered: ${action}`);

    // Call the appropriate action handler
    switch (action) {
      case 'advanceTime':
        this._onAdvanceTime(event, actionElement);
        break;
      case 'openCalendarSelection':
        this._onOpenCalendarSelection(event, actionElement);
        break;
      case 'openLargerView':
        this._onOpenLargerView(event, actionElement);
        break;
      default:
        Logger.warn(`Unknown action: ${action}`);
        break;
    }
  }

  /**
   * Hide widget with smooth animation (SmallTime approach)
   */
  hideWithAnimation(): void {
    if (!this.element || !this.rendered || this.isClosing) return;

    Logger.debug('Mini widget: Starting hide animation');

    // Mark as closing to prevent positioning changes
    this.isClosing = true;

    // Capture current position before animation to prevent movement
    const rect = this.element.getBoundingClientRect();
    Logger.debug('Mini widget: Captured position before hide', {
      top: rect.top,
      left: rect.left,
      width: rect.width,
      height: rect.height,
    });

    // Lock the position using fixed positioning
    this.element.style.position = 'fixed';
    this.element.style.top = `${rect.top}px`;
    this.element.style.left = `${rect.left}px`;
    this.element.style.width = `${rect.width}px`;
    this.element.style.height = `${rect.height}px`;

    // Stop any existing animations and apply custom fade-out
    $(this.element).stop();
    $(this.element).css({
      animation: 'seasons-stars-fade-out 0.2s ease-out',
      opacity: '0',
    });

    // Delay the actual close until after fade completes
    setTimeout(() => {
      Logger.debug('Mini widget: Animation complete, closing');
      this.close();
    }, WIDGET_POSITIONING.FADE_ANIMATION_DURATION);
  }

  /**
   * Handle closing the widget
   */
  async close(options: any = {}): Promise<this> {
    // Clear active instance if this is it
    if (CalendarMiniWidget.activeInstance === this) {
      CalendarMiniWidget.activeInstance = null;
    }

    // Clean up mutation observer
    const observer = (this as any)._playerListObserver;
    if (observer) {
      observer.disconnect();
      delete (this as any)._playerListObserver;
    }

    // Reset closing flag
    this.isClosing = false;

    return super.close(options);
  }

  /**
   * Handle Foundry hooks for real-time updates
   */
  static registerHooks(): void {
    // Update widget when date changes
    Hooks.on('seasons-stars:dateChanged', () => {
      if (CalendarMiniWidget.activeInstance?.rendered) {
        CalendarMiniWidget.activeInstance.render();
      }
    });

    // Update widget when calendar changes
    Hooks.on('seasons-stars:calendarChanged', () => {
      if (CalendarMiniWidget.activeInstance?.rendered) {
        CalendarMiniWidget.activeInstance.render();
      }
    });

    // Update widget when settings change (especially quick time buttons)
    Hooks.on('seasons-stars:settingsChanged', (settingName: string) => {
      if (settingName === 'quickTimeButtons' && CalendarMiniWidget.activeInstance?.rendered) {
        CalendarMiniWidget.activeInstance.render();
      }
    });
  }

  /**
   * Show the mini widget
   * Creates a new instance if none exists, or renders existing instance if not already visible.
   * The widget will automatically position itself relative to SmallTime or the player list.
   *
   * @example
   * ```typescript
   * CalendarMiniWidget.show();
   * ```
   */
  static show(): void {
    if (CalendarMiniWidget.activeInstance) {
      if (!CalendarMiniWidget.activeInstance.rendered) {
        CalendarMiniWidget.activeInstance.render(true);
      }
    } else {
      new CalendarMiniWidget().render(true);
    }
  }

  /**
   * Hide the mini widget with smooth animation
   * Uses a fade-out animation before closing to provide visual feedback.
   * Safe to call even if no widget is currently displayed.
   *
   * @example
   * ```typescript
   * CalendarMiniWidget.hide();
   * ```
   */
  static hide(): void {
    if (CalendarMiniWidget.activeInstance?.rendered) {
      CalendarMiniWidget.activeInstance.hideWithAnimation();
    }
  }

  /**
   * Get the current active instance of the mini widget
   * Returns null if no widget is currently instantiated.
   * Useful for external modules that need to interact with the widget.
   *
   * @returns The active CalendarMiniWidget instance, or null if none exists
   * @example
   * ```typescript
   * const widget = CalendarMiniWidget.getInstance();
   * if (widget) {
   *   widget.addSidebarButton('my-button', 'fas fa-cog', 'Settings', () => {});
   * }
   * ```
   */
  static getInstance(): CalendarMiniWidget | null {
    return CalendarMiniWidget.activeInstance;
  }

  /**
   * Add a sidebar button to the mini widget
   * Provides generic API for integration with other modules via compatibility bridges
   */
  addSidebarButton(name: string, icon: string, tooltip: string, callback: Function): void {
    // Check if button already exists
    const existingButton = this.sidebarButtons.find(btn => btn.name === name);
    if (existingButton) {
      Logger.debug(`Button "${name}" already exists in mini widget`);
      return;
    }

    // Add to buttons array
    this.sidebarButtons.push({ name, icon, tooltip, callback });
    Logger.debug(`Added sidebar button "${name}" to mini widget`);

    // If widget is rendered, add button to DOM immediately
    if (this.rendered && this.element) {
      this.renderSidebarButton(name, icon, tooltip, callback);
    }
  }

  /**
   * Remove a sidebar button by name
   */
  removeSidebarButton(name: string): void {
    const index = this.sidebarButtons.findIndex(btn => btn.name === name);
    if (index !== -1) {
      this.sidebarButtons.splice(index, 1);
      Logger.debug(`Removed sidebar button "${name}" from mini widget`);

      // Remove from DOM if rendered
      if (this.rendered && this.element) {
        const buttonId = `mini-sidebar-btn-${name.toLowerCase().replace(/\s+/g, '-')}`;
        const buttonElement = this.element.querySelector(`#${buttonId}`);
        if (buttonElement) {
          buttonElement.remove();
        }
      }
    }
  }

  /**
   * Check if a sidebar button exists
   */
  hasSidebarButton(name: string): boolean {
    return this.sidebarButtons.some(btn => btn.name === name);
  }

  /**
   * Render a sidebar button in the mini widget DOM
   */
  private renderSidebarButton(
    name: string,
    icon: string,
    tooltip: string,
    callback: Function
  ): void {
    if (!this.element) return;

    const buttonId = `mini-sidebar-btn-${name.toLowerCase().replace(/\s+/g, '-')}`;

    // Don't add if already exists in DOM
    if (this.element.querySelector(`#${buttonId}`)) {
      return;
    }

    // Find or create header area for buttons
    let headerArea = this.element.querySelector('.mini-widget-header') as HTMLElement;
    if (!headerArea) {
      // Create header if it doesn't exist
      headerArea = document.createElement('div');
      headerArea.className = 'mini-widget-header';
      headerArea.style.cssText =
        'display: flex; justify-content: flex-end; align-items: center; padding: 2px 4px; background: rgba(0,0,0,0.1); border-bottom: 1px solid var(--color-border-light-tertiary);';

      // Insert at the beginning of the widget
      this.element.insertBefore(headerArea, this.element.firstChild);
    }

    // Create button element
    const button = document.createElement('button');
    button.id = buttonId;
    button.className = 'mini-sidebar-button';
    button.title = tooltip;
    button.innerHTML = `<i class="fas ${icon}"></i>`;
    button.style.cssText = `
      background: var(--color-bg-btn, #f0f0f0);
      border: 1px solid var(--color-border-dark, #999);
      border-radius: 2px;
      padding: 2px 4px;
      margin-left: 2px;
      cursor: pointer;
      font-size: 10px;
      color: var(--color-text-primary, #000);
      transition: background-color 0.15s ease;
    `;

    // Add click handler
    button.addEventListener('click', event => {
      event.preventDefault();
      event.stopPropagation();
      try {
        callback();
      } catch (error) {
        Logger.error(`Error in mini widget sidebar button "${name}"`, error as Error);
      }
    });

    // Add hover effects
    button.addEventListener('mouseenter', () => {
      button.style.background = 'var(--color-bg-btn-hover, #e0e0e0)';
    });
    button.addEventListener('mouseleave', () => {
      button.style.background = 'var(--color-bg-btn, #f0f0f0)';
    });

    headerArea.appendChild(button);
    Logger.debug(`Rendered sidebar button "${name}" in mini widget DOM`);
  }

  /**
   * Render all existing sidebar buttons (called after widget render)
   */
  private renderExistingSidebarButtons(): void {
    this.sidebarButtons.forEach(button => {
      this.renderSidebarButton(button.name, button.icon, button.tooltip, button.callback);
    });
  }

  /**
   * Toggle mini widget visibility
   * Shows the widget if hidden, hides it if currently displayed.
   * This is the primary method used by keyboard shortcuts and scene controls.
   *
   * @example
   * ```typescript
   * // Toggle widget from a macro or keybinding
   * CalendarMiniWidget.toggle();
   *
   * // Can also be called from the global API
   * game.seasonsStars.widgets.toggleMini();
   * ```
   */
  static toggle(): void {
    if (CalendarMiniWidget.activeInstance?.rendered) {
      CalendarMiniWidget.activeInstance.hideWithAnimation();
    } else {
      CalendarMiniWidget.show();
    }
  }

  /**
   * Instance action handler for time advancement
   */
  async _onAdvanceTime(event: Event, target: HTMLElement): Promise<void> {
    event.preventDefault();

    const amount = parseInt(target.dataset.amount || '0');
    const unit = target.dataset.unit || 'hours';

    const manager = game.seasonsStars?.manager as CalendarManagerInterface;
    if (!manager) return;

    Logger.info(`Mini widget advancing time: ${amount} ${unit}`);

    try {
      switch (unit) {
        case 'minutes':
          await manager.advanceMinutes(amount);
          break;
        case 'hours':
          await manager.advanceHours(amount);
          break;
        default:
          Logger.warn(`Unknown time unit: ${unit}`);
          return;
      }
    } catch (error) {
      Logger.error('Error advancing time', error as Error);
      ui.notifications?.error('Failed to advance time');
    }
  }

  /**
   * Handle opening calendar selection dialog
   */
  async _onOpenCalendarSelection(event: Event, _target: HTMLElement): Promise<void> {
    event.preventDefault();

    const manager = game.seasonsStars?.manager as CalendarManagerInterface;
    if (!manager) return;

    try {
      const calendars = manager.getAllCalendars();
      const activeCalendar = manager.getActiveCalendar();
      const currentCalendarId = activeCalendar?.id || 'gregorian';

      const { CalendarSelectionDialog } = await import('./calendar-selection-dialog');
      new CalendarSelectionDialog(calendars, currentCalendarId).render(true);
    } catch (error) {
      Logger.error('Error opening calendar selection', error as Error);
      ui.notifications?.error('Failed to open calendar selection');
    }
  }

  /**
   * Detect if SmallTime module is available and active
   */

  /**
   * Auto-position the mini widget relative to SmallTime or find optimal standalone position
   */
  private autoPositionRelativeToSmallTime(): void {
    if (this.isClosing) return;

    // Wait for both our element and SmallTime to be ready
    const attemptPositioning = (attempts = 0) => {
      if (this.isClosing) return; // Check again in case close started during attempts

      const maxAttempts = WIDGET_POSITIONING.MAX_POSITIONING_ATTEMPTS;
      const smallTimeElement = SmallTimeUtils.getSmallTimeElement();

      if (smallTimeElement && this.element && this.rendered) {
        // Both elements exist and we're rendered, proceed with positioning
        Logger.debug(
          `Auto-positioning mini widget relative to SmallTime (attempt ${attempts + 1})`
        );
        this.positionRelativeToSmallTime('above'); // Default to above instead of below
      } else if (attempts < maxAttempts) {
        // Retry after a short delay
        Logger.debug(`Retrying positioning (attempt ${attempts + 1} of ${maxAttempts})`);
        setTimeout(
          () => attemptPositioning(attempts + 1),
          WIDGET_POSITIONING.POSITIONING_RETRY_DELAY
        );
      } else {
        // SmallTime not found - use standalone positioning
        Logger.debug('SmallTime not found, using standalone positioning');
        this.positionStandalone();
      }
    };

    // Start the positioning attempt
    requestAnimationFrame(() => attemptPositioning());
  }

  /**
   * Position mini widget in standalone mode (when SmallTime is not available)
   * First try to dock to player list, then fallback to fixed positioning
   */
  private positionStandalone(): void {
    if (!this.element) return;

    // First attempt: Try SmallTime-style docking to player list
    const playerList = document.getElementById('players');
    if (playerList) {
      this.positionRelativeToPlayerList();
      return;
    }

    // Fallback: Fixed positioning if player list not found
    let position = { top: 80, left: 20 }; // Default fallback

    try {
      // Fallback: Try to find where player list would typically be
      // Usually bottom-right area of UI
      position = {
        top: window.innerHeight - WIDGET_POSITIONING.STANDALONE_BOTTOM_OFFSET, // Typical player list area
        left: window.innerWidth - 240, // Typical player list left edge
      };

      Logger.debug('Player list not found, using typical location', position);
    } catch (error) {
      Logger.warn('Error in standalone positioning, using fallback', error);
    }

    // Apply the fixed position as last resort
    this.element.style.position = 'fixed';
    this.element.style.top = `${position.top}px`;
    this.element.style.left = `${position.left}px`;
    this.element.style.zIndex = WIDGET_POSITIONING.Z_INDEX.toString();
    this.element.style.margin = '0';

    // Add a class to indicate standalone mode
    this.element.classList.add('standalone-mode');
    this.element.classList.remove(
      'above-smalltime',
      'below-smalltime',
      'beside-smalltime',
      'docked-mode'
    );
  }

  /**
   * Find SmallTime element using multiple strategies
   */

  /**
   * Position the mini widget relative to SmallTime
   */
  private positionRelativeToSmallTime(position: 'above' | 'below' | 'beside' = 'below'): void {
    const smallTimeElement = SmallTimeUtils.getSmallTimeElement();
    if (!smallTimeElement || !this.element) {
      Logger.debug('SmallTime not found, using standalone positioning');
      // Use standalone positioning instead of basic fallback
      this.positionStandalone();
      return;
    }

    Logger.debug(`Found SmallTime, positioning mini widget ${position}`);

    // Wait for the mini widget to be properly rendered before getting dimensions
    requestAnimationFrame(() => {
      const smallTimeRect = smallTimeElement.getBoundingClientRect();

      // Use a fixed height estimate instead of getBoundingClientRect() which can be wrong
      const estimatedMiniHeight = WIDGET_POSITIONING.ESTIMATED_MINI_HEIGHT;

      Logger.debug('SmallTime rect', smallTimeRect);
      Logger.debug(`Using estimated mini height: ${estimatedMiniHeight}`);

      let newPosition: { top: number; left: number };

      switch (position) {
        case 'above':
          newPosition = {
            top: smallTimeRect.top - estimatedMiniHeight - 8,
            left: smallTimeRect.left,
          };
          this.element?.classList.add('above-smalltime');
          this.element?.classList.remove('below-smalltime', 'beside-smalltime');
          break;

        case 'beside':
          newPosition = {
            top: smallTimeRect.top,
            left: smallTimeRect.right + 8,
          };
          this.element?.classList.add('beside-smalltime');
          this.element?.classList.remove('above-smalltime', 'below-smalltime');
          break;

        case 'below':
        default:
          newPosition = {
            top: smallTimeRect.bottom + 8,
            left: smallTimeRect.left,
          };
          this.element?.classList.add('below-smalltime');
          this.element?.classList.remove('above-smalltime', 'beside-smalltime');
          break;
      }

      Logger.debug('Positioning mini widget at', newPosition);

      // Apply positioning directly via CSS (more reliable than setPosition for frameless windows)
      if (this.element) {
        this.element.style.position = 'fixed';
        this.element.style.top = `${newPosition.top}px`;
        this.element.style.left = `${newPosition.left}px`;
        this.element.style.zIndex = WIDGET_POSITIONING.Z_INDEX.toString();

        // Try to match SmallTime's actual background color
        this.matchSmallTimeBackground(smallTimeElement);

        Logger.debug('Applied CSS positioning directly');

        // Verify final position
        setTimeout(() => {
          const finalRect = this.element?.getBoundingClientRect();
          Logger.debug('Final position', finalRect);
        }, WIDGET_POSITIONING.POSITIONING_RETRY_DELAY);
      }
    });
  }

  /**
   * Match SmallTime's actual background styling
   */
  private matchSmallTimeBackground(smallTimeElement: HTMLElement): void {
    try {
      // Find SmallTime's content area
      const smallTimeContent =
        smallTimeElement.querySelector('.window-content') ||
        smallTimeElement.querySelector('form') ||
        smallTimeElement;

      if (smallTimeContent && this.element) {
        const computedStyle = getComputedStyle(smallTimeContent as HTMLElement);
        const miniContent = this.element.querySelector('.calendar-mini-content') as HTMLElement;

        if (miniContent) {
          // Try to match the background
          const background = computedStyle.backgroundColor;
          const backgroundImage = computedStyle.backgroundImage;

          Logger.debug('SmallTime background', { background, backgroundImage });

          if (background && background !== 'rgba(0, 0, 0, 0)') {
            miniContent.style.background = background;
          }
          if (backgroundImage && backgroundImage !== 'none') {
            miniContent.style.backgroundImage = backgroundImage;
          }
        }
      }
    } catch (error) {
      Logger.debug('Could not match SmallTime background', error);
    }
  }

  /**
   * Public positioning methods
   */
  static positionAboveSmallTime(): void {
    if (CalendarMiniWidget.activeInstance?.rendered) {
      CalendarMiniWidget.activeInstance.positionRelativeToSmallTime('above');
    }
  }

  static positionBelowSmallTime(): void {
    if (CalendarMiniWidget.activeInstance?.rendered) {
      CalendarMiniWidget.activeInstance.positionRelativeToSmallTime('below');
    }
  }

  static positionBesideSmallTime(): void {
    if (CalendarMiniWidget.activeInstance?.rendered) {
      CalendarMiniWidget.activeInstance.positionRelativeToSmallTime('beside');
    }
  }

  /**
   * Listen for SmallTime position changes and update accordingly
   */
  static registerSmallTimeIntegration(): void {
    // Listen for SmallTime app rendering/movement
    Hooks.on('renderApplication', (app: any) => {
      if (
        app.id === 'smalltime-app' &&
        CalendarMiniWidget.activeInstance?.rendered &&
        !CalendarMiniWidget.activeInstance.isClosing
      ) {
        // Delay to ensure SmallTime positioning is complete
        setTimeout(() => {
          CalendarMiniWidget.activeInstance?.autoPositionRelativeToSmallTime();
        }, WIDGET_POSITIONING.POSITIONING_RETRY_DELAY);
      }
    });

    // Listen for player list changes that might affect positioning
    Hooks.on('renderPlayerList', () => {
      if (
        CalendarMiniWidget.activeInstance?.rendered &&
        !CalendarMiniWidget.activeInstance.isClosing
      ) {
        setTimeout(() => {
          CalendarMiniWidget.activeInstance?.handlePlayerListChange();
        }, 50);
      }
    });

    // Also listen for general UI updates that might affect player list
    Hooks.on('renderSidebar', () => {
      if (
        CalendarMiniWidget.activeInstance?.rendered &&
        !CalendarMiniWidget.activeInstance.isClosing
      ) {
        setTimeout(() => {
          CalendarMiniWidget.activeInstance?.handlePlayerListChange();
        }, WIDGET_POSITIONING.POSITIONING_RETRY_DELAY);
      }
    });

    // Use MutationObserver to watch for player list changes in real-time
    const playerList = document.getElementById('players');
    if (playerList && CalendarMiniWidget.activeInstance) {
      const observer = new MutationObserver(() => {
        if (
          CalendarMiniWidget.activeInstance?.rendered &&
          !CalendarMiniWidget.activeInstance.isClosing
        ) {
          CalendarMiniWidget.activeInstance.handlePlayerListChange();
        }
      });

      observer.observe(playerList, {
        attributes: true,
        attributeFilter: ['class', 'style'],
        childList: true,
        subtree: true,
      });

      // Store observer for cleanup
      (CalendarMiniWidget.activeInstance as any)._playerListObserver = observer;
    }

    // Listen for window resize to maintain positioning
    window.addEventListener('resize', () => {
      if (
        CalendarMiniWidget.activeInstance?.rendered &&
        !CalendarMiniWidget.activeInstance.isClosing
      ) {
        // Re-evaluate positioning on resize
        CalendarMiniWidget.activeInstance.autoPositionRelativeToSmallTime();
      }
    });
  }

  /**
   * Handle player list expansion/contraction
   */
  private handlePlayerListChange(): void {
    if (this.isClosing) return;

    const playerList = document.getElementById('players');

    // Check if player list is expanded using the same approach as SmallTime
    const isExpanded = playerList?.classList.contains('expanded') || false;

    if (this.element) {
      this.element.classList.toggle('player-list-expanded', isExpanded);

      // Use SmallTime-style positioning - insert before player list when not with SmallTime
      if (!SmallTimeUtils.getSmallTimeElement()) {
        this.positionRelativeToPlayerList();
      }
    }
  }

  /**
   * Position widget relative to player list using SmallTime approach
   */
  private positionRelativeToPlayerList(): void {
    if (!this.element) return;

    const playerList = document.getElementById('players');
    if (!playerList) return;

    try {
      // Use SmallTime's approach: insert before the player list in the DOM
      // This automatically moves with player list expansion/contraction
      const uiLeft = document.getElementById('ui-left');
      if (uiLeft && !uiLeft.contains(this.element)) {
        // Move to ui-left container and position before players list
        playerList.parentElement?.insertBefore(this.element, playerList);

        // Style as pinned/docked (similar to SmallTime)
        this.element.style.position = 'relative';
        this.element.style.top = 'auto';
        this.element.style.left = 'auto';
        this.element.style.zIndex = WIDGET_POSITIONING.Z_INDEX.toString();
        this.element.style.margin = '0 0 8px 0'; // Small gap above player list

        this.element.classList.add('docked-mode');
        this.element.classList.remove(
          'standalone-mode',
          'above-smalltime',
          'below-smalltime',
          'beside-smalltime'
        );

        Logger.debug('Mini widget docked above player list (SmallTime style)');
      }
    } catch (error) {
      Logger.warn('Error docking to player list, using fallback positioning', error);
      this.positionStandalone();
    }
  }

  /**
   * Simple positioning above SmallTime (like SmallTime's pinApp)
   */
  private positionAboveSmallTime(smallTimeElement: HTMLElement): void {
    if (!this.element) return;

    const smallTimeRect = smallTimeElement.getBoundingClientRect();
    const estimatedMiniHeight = 32;

    // Position above SmallTime
    this.element.style.position = 'fixed';
    this.element.style.top = `${smallTimeRect.top - estimatedMiniHeight - 8}px`;
    this.element.style.left = `${smallTimeRect.left}px`;
    this.element.style.zIndex = WIDGET_POSITIONING.Z_INDEX.toString();

    this.element.classList.add('above-smalltime');
    this.element.classList.remove(
      'below-smalltime',
      'beside-smalltime',
      'standalone-mode',
      'docked-mode'
    );
  }

  /**
   * Check if SmallTime is docked/pinned in the DOM hierarchy
   */
  private isSmallTimeDocked(smallTimeElement: HTMLElement): boolean {
    // SmallTime adds 'pinned' class when docked
    if (smallTimeElement.classList.contains('pinned')) {
      return true;
    }

    // Also check if it's positioned in ui-left (where pinned widgets go)
    const uiLeft = document.getElementById('ui-left');
    if (uiLeft && uiLeft.contains(smallTimeElement)) {
      return true;
    }

    // Check if position is relative (docked) vs fixed (floating)
    const computedStyle = getComputedStyle(smallTimeElement);
    return computedStyle.position === 'relative';
  }

  /**
   * Dock above SmallTime in the DOM (when SmallTime is also docked)
   */
  private dockAboveSmallTime(smallTimeElement: HTMLElement): void {
    if (!this.element) return;

    // Insert before SmallTime in the DOM (like SmallTime does with players)
    $(smallTimeElement).before(this.element);

    // Style for docked mode above SmallTime
    this.element.style.position = 'relative';
    this.element.style.top = 'auto';
    this.element.style.left = 'auto';
    this.element.style.zIndex = WIDGET_POSITIONING.Z_INDEX.toString();
    this.element.style.margin = '0 0 8px 0'; // Small gap below us, above SmallTime

    this.element.classList.add('above-smalltime', 'docked-mode');
    this.element.classList.remove('below-smalltime', 'beside-smalltime', 'standalone-mode');
  }

  /**
   * Simple docking to player list (exactly like SmallTime's pinApp)
   */
  private dockToPlayerList(): void {
    if (!this.element) return;

    const playerList = document.getElementById('players');
    if (!playerList) return;

    // Exactly like SmallTime: $('#players').before(app.element)
    $(playerList).before(this.element);

    // Style for docked mode
    this.element.style.position = 'relative';
    this.element.style.top = 'auto';
    this.element.style.left = 'auto';
    this.element.style.zIndex = WIDGET_POSITIONING.Z_INDEX.toString();
    this.element.style.margin = '0 0 8px 0';

    this.element.classList.add('docked-mode');
    this.element.classList.remove(
      'standalone-mode',
      'above-smalltime',
      'below-smalltime',
      'beside-smalltime'
    );
  }

  /**
   * Open larger calendar view (default widget or grid based on setting)
   */
  async _onOpenLargerView(event: Event, _target: HTMLElement): Promise<void> {
    event.preventDefault();
    Logger.info('Opening larger view from mini widget');

    try {
      const defaultWidget = game.settings?.get('seasons-and-stars', 'defaultWidget') || 'main';
      Logger.info(`Default widget setting: ${defaultWidget}`);

      // Open either the default widget or grid widget (both are larger than mini)
      if (defaultWidget === 'grid') {
        Logger.info('Opening grid widget');
        CalendarWidgetManager.showWidget('grid');
      } else {
        // For 'main' or anything else, show the main widget
        Logger.info('Opening main calendar widget');
        CalendarWidgetManager.showWidget('main');
      }
    } catch (error) {
      Logger.error(
        'Failed to open larger view',
        error instanceof Error ? error : new Error(String(error))
      );
      // Fallback to main widget
      Logger.info('Fallback: Opening main calendar widget');
      CalendarWidgetManager.showWidget('main');
    }
  }
}<|MERGE_RESOLUTION|>--- conflicted
+++ resolved
@@ -6,10 +6,7 @@
 import { Logger } from '../core/logger';
 import { SmallTimeUtils } from './base-widget-manager';
 import { WIDGET_POSITIONING } from '../core/constants';
-import { DateFormatter } from '../core/date-formatter';
-import { CalendarDate } from '../core/calendar-date';
-import { TemplateContextExtensions } from '../core/template-context-extensions';
-import type { MiniWidgetContext, SidebarButton } from '../types/widget-types';
+import type { MiniWidgetContext, WidgetRenderOptions, SidebarButton } from '../types/widget-types';
 import type { CalendarManagerInterface } from '../types/foundry-extensions';
 
 export class CalendarMiniWidget extends foundry.applications.api.HandlebarsApplicationMixin(
@@ -52,13 +49,13 @@
   /**
    * Prepare rendering context for template
    */
-  async _prepareContext(options: Record<string, unknown> = {}): Promise<MiniWidgetContext> {
-    const baseContext = (await super._prepareContext(options)) as Record<string, unknown>;
+  async _prepareContext(options: WidgetRenderOptions = {}): Promise<MiniWidgetContext> {
+    const context = (await super._prepareContext(options)) as Record<string, unknown>;
 
     const manager = game.seasonsStars?.manager as CalendarManagerInterface;
 
     if (!manager) {
-      const errorContext: MiniWidgetContext = Object.assign(baseContext, {
+      return Object.assign(context, {
         error: 'Calendar not available',
         shortDate: 'N/A',
         hasSmallTime: false,
@@ -67,17 +64,14 @@
         currentDate: null,
         formattedDate: 'N/A',
         isGM: game.user?.isGM || false,
-      });
-
-      // Process through extensions even for error states
-      return await TemplateContextExtensions.processContext(errorContext, 'mini', options);
+      }) as MiniWidgetContext;
     }
 
     const activeCalendar = manager.getActiveCalendar();
     const currentDate = manager.getCurrentDate();
 
     if (!activeCalendar || !currentDate) {
-      const errorContext: MiniWidgetContext = Object.assign(baseContext, {
+      return Object.assign(context, {
         error: 'No calendar active',
         shortDate: 'N/A',
         hasSmallTime: false,
@@ -86,26 +80,14 @@
         currentDate: null,
         formattedDate: 'N/A',
         isGM: game.user?.isGM || false,
-      });
-
-      // Process through extensions even for error states
-      return await TemplateContextExtensions.processContext(errorContext, 'mini', options);
+      }) as MiniWidgetContext;
     }
 
     // Check if SmallTime is available and active
     const hasSmallTime = SmallTimeUtils.isSmallTimeAvailable();
 
-<<<<<<< HEAD
-    // Use DateFormatter with widget-specific formats
-    const formatter = new DateFormatter(activeCalendar);
-
-    const context: MiniWidgetContext = Object.assign(baseContext, {
-      shortDate:
-        formatter.formatWidget(currentDate as CalendarDate, 'mini') || currentDate.toDateString(),
-=======
     return Object.assign(context, {
       shortDate: currentDate.toShortString(),
->>>>>>> c65800f6
       hasSmallTime: hasSmallTime,
       showTimeControls: !hasSmallTime && (game.user?.isGM || false),
       isGM: game.user?.isGM || false,
@@ -115,12 +97,8 @@
         description: activeCalendar.description,
       },
       currentDate: currentDate.toObject(),
-      formattedDate:
-        formatter.formatWidget(currentDate as CalendarDate, 'main') || currentDate.toLongString(),
-    });
-
-    // Process context through extensions system
-    return await TemplateContextExtensions.processContext(context, 'mini', options);
+      formattedDate: currentDate.toLongString(),
+    }) as MiniWidgetContext;
   }
 
   /**
