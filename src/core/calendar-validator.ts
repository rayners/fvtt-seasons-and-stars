/**
 * Calendar JSON format validation for Seasons & Stars using JSON schemas
 */

<<<<<<< HEAD
// Import schema files
import calendarSchema from '../../schemas/calendar-v1.0.0.json';
import variantsSchema from '../../schemas/calendar-variants-v1.0.0.json';
import collectionSchema from '../../schemas/calendar-collection-v1.0.0.json';
=======
// Schema files will be loaded dynamically from the module
>>>>>>> 01cad57e

export interface ValidationResult {
  isValid: boolean;
  errors: string[];
  warnings: string[];
}

// Lazy-loaded AJV instances to avoid module resolution issues
let ajvInstance: any = null;
let validateCalendar: any = null;
let validateVariants: any = null;
let validateCollection: any = null;

async function getAjvValidators() {
  if (!ajvInstance) {
    // Dynamic import to handle different AJV versions
    const Ajv = (await import('ajv')).default;
    ajvInstance = new Ajv({ allErrors: true, verbose: true });
<<<<<<< HEAD
    
    try {
      const addFormats = (await import('ajv-formats')).default;
      addFormats(ajvInstance);
    } catch (error) {
=======

    try {
      const addFormats = (await import('ajv-formats')).default;
      addFormats(ajvInstance);
    } catch {
>>>>>>> 01cad57e
      // ajv-formats is optional
      console.warn('ajv-formats not available, some validations may be limited');
    }

<<<<<<< HEAD
=======
    // Load schemas based on environment
    let calendarSchema, variantsSchema, collectionSchema;

    if (typeof window !== 'undefined') {
      // Browser environment - use FoundryVTT module paths
      const moduleId = 'seasons-and-stars';
      const basePath = `modules/${moduleId}/schemas`;

      [calendarSchema, variantsSchema, collectionSchema] = await Promise.all([
        fetch(`${basePath}/calendar-v1.0.0.json`).then(r => r.json()),
        fetch(`${basePath}/calendar-variants-v1.0.0.json`).then(r => r.json()),
        fetch(`${basePath}/calendar-collection-v1.0.0.json`).then(r => r.json()),
      ]);
    } else {
      // Node.js environment - use dynamic imports from filesystem
      const fs = await import('fs');
      const path = await import('path');

      // Find the project root by looking for package.json
      let currentDir = process.cwd();
      while (!fs.existsSync(path.join(currentDir, 'package.json'))) {
        const parentDir = path.dirname(currentDir);
        if (parentDir === currentDir) {
          throw new Error('Could not find project root (package.json not found)');
        }
        currentDir = parentDir;
      }

      const schemasDir = path.join(currentDir, 'schemas');

      [calendarSchema, variantsSchema, collectionSchema] = await Promise.all([
        JSON.parse(fs.readFileSync(path.join(schemasDir, 'calendar-v1.0.0.json'), 'utf8')),
        JSON.parse(fs.readFileSync(path.join(schemasDir, 'calendar-variants-v1.0.0.json'), 'utf8')),
        JSON.parse(
          fs.readFileSync(path.join(schemasDir, 'calendar-collection-v1.0.0.json'), 'utf8')
        ),
      ]);
    }

>>>>>>> 01cad57e
    // Compile schemas
    validateCalendar = ajvInstance.compile(calendarSchema);
    validateVariants = ajvInstance.compile(variantsSchema);
    validateCollection = ajvInstance.compile(collectionSchema);
  }
<<<<<<< HEAD
  
=======

>>>>>>> 01cad57e
  return { validateCalendar, validateVariants, validateCollection };
}

export class CalendarValidator {
  /**
   * Validate a complete calendar configuration using JSON schema
   */
  static async validate(calendar: any): Promise<ValidationResult> {
    const result: ValidationResult = {
      isValid: true,
      errors: [],
      warnings: [],
    };

    // Check if input is an object
    if (!calendar || typeof calendar !== 'object') {
      result.errors.push('Calendar must be a valid object');
      result.isValid = false;
      return result;
    }

    try {
      // Get validators
      const validators = await getAjvValidators();
<<<<<<< HEAD
      
      // Determine schema type based on structure
      let validator: any;
      let schemaType: string;
      
=======

      // Determine schema type based on structure
      let validator: any;
      let schemaType: string;

>>>>>>> 01cad57e
      if (calendar.baseCalendar && calendar.variants) {
        // External variants file
        validator = validators.validateVariants;
        schemaType = 'variants';
      } else if (calendar.calendars && Array.isArray(calendar.calendars)) {
        // Collection index file
        validator = validators.validateCollection;
        schemaType = 'collection';
      } else {
        // Regular calendar file
        validator = validators.validateCalendar;
        schemaType = 'calendar';
      }

      // Run JSON schema validation
      const isValid = validator(calendar);
<<<<<<< HEAD
      
=======

>>>>>>> 01cad57e
      if (!isValid && validator.errors) {
        // Convert AJV errors to our format
        for (const error of validator.errors) {
          const path = error.instancePath ? error.instancePath : 'root';
          const message = error.message || 'Validation error';
          result.errors.push(`${path}: ${message}`);
        }
      }

      // Add additional custom validations for calendar files
      if (schemaType === 'calendar') {
        this.validateCalendarSpecific(calendar, result);
      } else if (schemaType === 'variants') {
        this.validateVariantsSpecific(calendar, result);
      }

      // Add warnings for date formats
      this.validateDateFormats(calendar, result);

      result.isValid = result.errors.length === 0;
      return result;
<<<<<<< HEAD
      
=======
>>>>>>> 01cad57e
    } catch (error) {
      // Fallback to non-schema validation if AJV fails
      console.warn('Schema validation failed, falling back to legacy validation:', error);
      return this.validateLegacy(calendar);
    }
  }

  /**
   * Fallback validation method that doesn't use JSON schemas
   */
  private static validateLegacy(calendar: any): ValidationResult {
    const result: ValidationResult = {
      isValid: true,
      errors: [],
      warnings: [],
    };

    // Basic structural validation
    if (!calendar.id || typeof calendar.id !== 'string') {
      result.errors.push('Calendar must have a valid id string');
    }

    if (calendar.baseCalendar && calendar.variants) {
      // Variants file validation
      if (typeof calendar.baseCalendar !== 'string') {
        result.errors.push('baseCalendar must be a string');
      }
      if (!calendar.variants || typeof calendar.variants !== 'object') {
        result.errors.push('variants must be an object');
      }
    } else {
      // Regular calendar validation
      if (!calendar.translations || typeof calendar.translations !== 'object') {
        result.errors.push('Calendar must have translations object');
      }
      if (!Array.isArray(calendar.months)) {
        result.errors.push('Calendar must have months array');
      }
      if (!Array.isArray(calendar.weekdays)) {
        result.errors.push('Calendar must have weekdays array');
      }
    }

    this.validateDateFormats(calendar, result);
    this.validateCrossReferences(calendar, result);

    result.isValid = result.errors.length === 0;
    return result;
  }

  /**
   * Additional calendar-specific validations not covered by JSON schema
   */
  private static validateCalendarSpecific(calendar: any, result: ValidationResult): void {
    // Cross-reference validations for calendar files
    this.validateCrossReferences(calendar, result);
  }

  /**
   * Additional variants-specific validations not covered by JSON schema
   */
<<<<<<< HEAD
  private static validateVariantsSpecific(calendar: any, result: ValidationResult): void {
=======
  private static validateVariantsSpecific(_calendar: any, _result: ValidationResult): void {
>>>>>>> 01cad57e
    // Add any variants-specific cross-reference validations here
    // Currently, the JSON schema handles most validation
  }

  // Note: Most validation is now handled by JSON schemas above

  /**
   * Validate date formats and enforce reasonable limits
   *
   * Design Decision: Limit date formats to prevent memory issues
   *
   * Rationale:
   * - Real-world calendars use 10-25 date formats maximum
   * - Template cache in DateFormatter has no runtime limits for performance
   * - Better to prevent excessive formats at source than manage complex cache eviction
   * - Foundry sessions last 2-4 hours then browser refresh clears cache anyway
   */
  private static validateDateFormats(calendar: any, result: ValidationResult): void {
    if (!calendar.dateFormats || typeof calendar.dateFormats !== 'object') {
      return; // dateFormats is optional
    }

    const dateFormats = calendar.dateFormats;
    let totalFormatCount = 0;
    const maxFormats = 100; // Generous limit - real calendars use ~25 max

    // Count top-level formats
    for (const [key, value] of Object.entries(dateFormats)) {
      if (key === 'widgets') {
        // Handle widgets separately
        if (typeof value === 'object' && value !== null) {
          const widgetCount = Object.keys(value).length;
          totalFormatCount += widgetCount;

          if (widgetCount > 20) {
            result.warnings.push(
              `Widget formats (${widgetCount}) should be limited for performance (recommended max: 20)`
            );
          }
        }
      } else if (typeof value === 'string') {
        // Simple format
        totalFormatCount += 1;
      } else if (typeof value === 'object' && value !== null) {
        // Variant format object
        const variantCount = Object.keys(value).length;
        totalFormatCount += variantCount;

        if (variantCount > 30) {
          result.warnings.push(
            `Format variants for '${key}' (${variantCount}) should be limited for performance (recommended max: 30)`
          );
        }
      }
    }

    // Check total count
    if (totalFormatCount > maxFormats) {
      result.warnings.push(
        `Total date formats (${totalFormatCount}) exceeds recommended limit (${maxFormats}). ` +
          `Consider reducing formats to prevent potential memory issues. ` +
          `Real-world calendars typically use 10-25 formats.`
      );
    } else if (totalFormatCount > 50) {
      result.warnings.push(
        `High number of date formats (${totalFormatCount}). ` +
          `Consider if all formats are necessary for optimal performance.`
      );
    }

    // Log for debugging/monitoring - only warn for excessive format counts
    if (totalFormatCount > 100) {
      result.warnings.push(
        `Calendar defines ${totalFormatCount} date formats (consider reducing for performance)`
      );
    }
  }

  // Note: Constraints are now validated by JSON schemas

  /**
   * Validate cross-references between fields
   */
  private static validateCrossReferences(calendar: any, result: ValidationResult): void {
    // Check for unique month names
    if (Array.isArray(calendar.months)) {
      const monthNames = calendar.months.map((m: any) => m.name).filter(Boolean);
      const uniqueNames = new Set(monthNames);

      if (monthNames.length !== uniqueNames.size) {
        result.errors.push('Month names must be unique');
      }
    }

    // Check for unique weekday names
    if (Array.isArray(calendar.weekdays)) {
      const weekdayNames = calendar.weekdays.map((w: any) => w.name).filter(Boolean);
      const uniqueNames = new Set(weekdayNames);

      if (weekdayNames.length !== uniqueNames.size) {
        result.errors.push('Weekday names must be unique');
      }
    }

    // Validate leap year month reference
    if (calendar.leapYear?.month && Array.isArray(calendar.months)) {
      const monthExists = calendar.months.some((m: any) => m.name === calendar.leapYear.month);

      if (!monthExists) {
        result.errors.push(
          `Leap year month '${calendar.leapYear.month}' does not exist in months list`
        );
      }
    }

    // Validate intercalary day references
    if (Array.isArray(calendar.intercalary) && Array.isArray(calendar.months)) {
      calendar.intercalary.forEach((intercalary: any, index: number) => {
        if (intercalary.after) {
          const monthExists = calendar.months.some((m: any) => m.name === intercalary.after);

          if (!monthExists) {
            result.errors.push(
              `Intercalary day ${index + 1} references non-existent month '${intercalary.after}'`
            );
          }
        }
      });
    }
  }

  /**
   * Validate calendar and provide helpful error messages (synchronous version)
   */
  static validateWithHelp(calendar: any): ValidationResult {
    // Use legacy validation for synchronous operation
    const result = this.validateLegacy(calendar);

    // Only warn for potential problems, not normal configurations
    // These are optional fields with sensible defaults and shouldn't trigger warnings

    // Only warn for critical missing fields that could cause functionality issues
    // Month abbreviations are optional and have automatic fallbacks

    return result;
  }

  /**
   * Quick validation for just checking if calendar is loadable
   */
  static isValid(calendar: any): boolean {
    return this.validateWithHelp(calendar).isValid;
  }

  /**
   * Get a list of validation errors as strings
   */
  static getErrors(calendar: any): string[] {
    return this.validateWithHelp(calendar).errors;
  }
}<|MERGE_RESOLUTION|>--- conflicted
+++ resolved
@@ -2,14 +2,7 @@
  * Calendar JSON format validation for Seasons & Stars using JSON schemas
  */
 
-<<<<<<< HEAD
-// Import schema files
-import calendarSchema from '../../schemas/calendar-v1.0.0.json';
-import variantsSchema from '../../schemas/calendar-variants-v1.0.0.json';
-import collectionSchema from '../../schemas/calendar-collection-v1.0.0.json';
-=======
 // Schema files will be loaded dynamically from the module
->>>>>>> 01cad57e
 
 export interface ValidationResult {
   isValid: boolean;
@@ -28,25 +21,15 @@
     // Dynamic import to handle different AJV versions
     const Ajv = (await import('ajv')).default;
     ajvInstance = new Ajv({ allErrors: true, verbose: true });
-<<<<<<< HEAD
-    
-    try {
-      const addFormats = (await import('ajv-formats')).default;
-      addFormats(ajvInstance);
-    } catch (error) {
-=======
 
     try {
       const addFormats = (await import('ajv-formats')).default;
       addFormats(ajvInstance);
     } catch {
->>>>>>> 01cad57e
       // ajv-formats is optional
       console.warn('ajv-formats not available, some validations may be limited');
     }
 
-<<<<<<< HEAD
-=======
     // Load schemas based on environment
     let calendarSchema, variantsSchema, collectionSchema;
 
@@ -86,17 +69,12 @@
       ]);
     }
 
->>>>>>> 01cad57e
     // Compile schemas
     validateCalendar = ajvInstance.compile(calendarSchema);
     validateVariants = ajvInstance.compile(variantsSchema);
     validateCollection = ajvInstance.compile(collectionSchema);
   }
-<<<<<<< HEAD
-  
-=======
-
->>>>>>> 01cad57e
+
   return { validateCalendar, validateVariants, validateCollection };
 }
 
@@ -121,19 +99,11 @@
     try {
       // Get validators
       const validators = await getAjvValidators();
-<<<<<<< HEAD
-      
+
       // Determine schema type based on structure
       let validator: any;
       let schemaType: string;
-      
-=======
-
-      // Determine schema type based on structure
-      let validator: any;
-      let schemaType: string;
-
->>>>>>> 01cad57e
+
       if (calendar.baseCalendar && calendar.variants) {
         // External variants file
         validator = validators.validateVariants;
@@ -150,11 +120,7 @@
 
       // Run JSON schema validation
       const isValid = validator(calendar);
-<<<<<<< HEAD
-      
-=======
-
->>>>>>> 01cad57e
+
       if (!isValid && validator.errors) {
         // Convert AJV errors to our format
         for (const error of validator.errors) {
@@ -176,10 +142,6 @@
 
       result.isValid = result.errors.length === 0;
       return result;
-<<<<<<< HEAD
-      
-=======
->>>>>>> 01cad57e
     } catch (error) {
       // Fallback to non-schema validation if AJV fails
       console.warn('Schema validation failed, falling back to legacy validation:', error);
@@ -241,11 +203,7 @@
   /**
    * Additional variants-specific validations not covered by JSON schema
    */
-<<<<<<< HEAD
-  private static validateVariantsSpecific(calendar: any, result: ValidationResult): void {
-=======
   private static validateVariantsSpecific(_calendar: any, _result: ValidationResult): void {
->>>>>>> 01cad57e
     // Add any variants-specific cross-reference validations here
     // Currently, the JSON schema handles most validation
   }
