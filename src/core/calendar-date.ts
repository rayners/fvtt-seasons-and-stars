/**
 * Calendar date representation and formatting for Seasons & Stars
 */

import type {
  CalendarDate as ICalendarDate,
  CalendarDateData,
  SeasonsStarsCalendar,
  DateFormatOptions,
} from '../types/calendar';
import { CalendarTimeUtils } from './calendar-time-utils';
import { DateFormatter } from './date-formatter';

export class CalendarDate implements ICalendarDate {
  year: number;
  month: number;
  day: number;
  weekday: number;
  intercalary?: string;
  time?: {
    hour: number;
    minute: number;
    second: number;
  };

  private calendar: SeasonsStarsCalendar;
  private formatter: DateFormatter;

  constructor(data: CalendarDateData, calendar: SeasonsStarsCalendar) {
<<<<<<< HEAD
    this.year = data.year;
    this.month = data.month;
    this.day = data.day;
    this.weekday = data.weekday;
    this.intercalary = data.intercalary;
    this.time = data.time;
    this.calendar = calendar;
    this.formatter = new DateFormatter(calendar);
=======
    try {
      if (!data || typeof data !== 'object') {
        throw new Error('Invalid calendar date data provided');
      }
      if (!calendar || typeof calendar !== 'object') {
        throw new Error('Invalid calendar provided');
      }

      this.year = data.year;
      this.month = data.month;
      this.day = data.day;
      this.weekday = data.weekday;
      this.intercalary = data.intercalary;
      this.time = data.time;
      this.calendar = calendar;
      this.formatter = new DateFormatter(calendar);
    } catch (error) {
      console.debug('[S&S] Error creating CalendarDate:', error);
      throw error;
    }
>>>>>>> c65800f6
  }

  /**
   * Format the date for display using the new template-based system
   */
  format(options: DateFormatOptions = {}): string {
    // Try to use calendar's dateFormats first
    const dateFormats = this.calendar.dateFormats;

    // Check for predefined formats in calendar
    if (dateFormats) {
      const formatName = this.getFormatNameFromOptions(options);
      if (formatName && dateFormats[formatName]) {
        return this.formatter.formatNamed(this, formatName);
      }
    }

    // Fallback to building a template based on options
    const template = this.buildTemplateFromOptions(options);
    return this.formatter.format(this, template);
  }

  /**
   * Get a format name from calendar dateFormats based on options
   */
  private getFormatNameFromOptions(options: DateFormatOptions): string | null {
    const { includeTime, format } = options;

    // Look for common format names based on options
    const possibleNames: string[] = [];

    if (format === 'short') {
      possibleNames.push('short', 'brief');
    } else if (format === 'long') {
      possibleNames.push('long', 'full', 'detailed');
    } else if (format === 'numeric') {
      possibleNames.push('numeric', 'iso', 'number');
    }

    if (includeTime) {
<<<<<<< HEAD
      possibleNames.unshift(...possibleNames.map((name: string) => `${name}Time`));
      possibleNames.unshift('datetime', 'timestamp');
=======
      // Add specific time variants first (e.g., shortTime, longTime)
      const timeVariants = possibleNames.map(name => `${name}Time`);
      // Add generic time formats last
      possibleNames.unshift(...timeVariants, 'datetime', 'timestamp');
>>>>>>> c65800f6
    }

    // Check if any of these formats exist in calendar
    const dateFormats = this.calendar.dateFormats;
    if (dateFormats) {
      for (const name of possibleNames) {
        if (dateFormats[name]) {
          return name;
        }
      }
    }

    return null;
  }

  /**
   * Build a template string based on DateFormatOptions
   */
  private buildTemplateFromOptions(options: DateFormatOptions): string {
    const {
      includeTime = false,
      includeWeekday = true,
      includeYear = true,
      format = 'long',
    } = options;

    const parts: string[] = [];

    // Handle intercalary days
    if (this.intercalary) {
      return this.intercalary;
    }

    // Add weekday if requested
    if (includeWeekday) {
      if (format === 'short') {
<<<<<<< HEAD
        parts.push('{{weekday:abbr}}');
      } else {
        parts.push('{{weekday:name}}');
=======
        parts.push('{{ss-weekday format="abbr"}}');
      } else {
        parts.push('{{ss-weekday format="name"}}');
>>>>>>> c65800f6
      }
    }

    // Add day and month
    if (format === 'numeric') {
<<<<<<< HEAD
      parts.push('{{month}}/{{day}}');
    } else if (format === 'short') {
      parts.push('{{day}} {{month:abbr}}');
    } else {
      parts.push('{{day:ordinal}} {{month:name}}');
=======
      parts.push('{{ss-month}}/{{ss-day}}');
    } else if (format === 'short') {
      parts.push('{{ss-day}} {{ss-month format="abbr"}}');
    } else {
      parts.push('{{ss-day format="ordinal"}} {{ss-month format="name"}}');
>>>>>>> c65800f6
    }

    // Add year if requested
    if (includeYear) {
      parts.push('{{year}}');
    }

    // Add time if requested
    if (includeTime && this.time) {
<<<<<<< HEAD
      parts.push('{{hour:pad}}:{{minute:pad}}:{{second:pad}}');
=======
      parts.push('{{ss-hour format="pad"}}:{{ss-minute format="pad"}}:{{ss-second format="pad"}}');
>>>>>>> c65800f6
    }

    return parts.join(', ');
  }

  /**
   * Get a short format string (for UI display) - tries widget.mini format first
   */
  toShortString(): string {
    // Try widget.mini format first
    const dateFormats = this.calendar.dateFormats;
    if (dateFormats?.widgets?.mini) {
      return this.formatter.formatWidget(this, 'mini');
    }

    // Fallback to basic string formatting for calendars without dateFormats
    if (!dateFormats) {
      return `${this.day} ${this.getMonthName('short')} ${this.getYearString()}`;
    }

    // Try options-based format but fall back to basic if it fails
    try {
      return this.format({
        includeTime: false,
        includeWeekday: false,
        format: 'short',
      });
<<<<<<< HEAD
    } catch {
=======
    } catch (error) {
      console.debug('[S&S] Error formatting short date string:', error);
>>>>>>> c65800f6
      return `${this.day} ${this.getMonthName('short')} ${this.getYearString()}`;
    }
  }

  /**
   * Get a full format string (for detailed display) - tries widget.main format first
   */
  toLongString(): string {
    // Try widget.main format first
    const dateFormats = this.calendar.dateFormats;
    if (dateFormats?.widgets?.main) {
      return this.formatter.formatWidget(this, 'main');
    }

    // Fallback to basic string formatting for calendars without dateFormats
    if (!dateFormats) {
      const weekdayName = this.getWeekdayName('long');
      const monthName = this.getMonthName('long');
      const dayOrdinal = this.getDayString('long');
      const yearString = this.getYearString();
      const timeString = this.time ? ` ${this.getTimeString()}` : '';
      return `${weekdayName}, ${dayOrdinal} ${monthName} ${yearString}${timeString}`;
    }

    // Try options-based format but fall back to basic if it fails
    try {
      return this.format({
        includeTime: true,
        includeWeekday: true,
        includeYear: true,
        format: 'long',
      });
<<<<<<< HEAD
    } catch {
=======
    } catch (error) {
      console.debug('[S&S] Error formatting long date string:', error);
>>>>>>> c65800f6
      const weekdayName = this.getWeekdayName('long');
      const monthName = this.getMonthName('long');
      const dayOrdinal = this.getDayString('long');
      const yearString = this.getYearString();
      const timeString = this.time ? ` ${this.getTimeString()}` : '';
      return `${weekdayName}, ${dayOrdinal} ${monthName} ${yearString}${timeString}`;
    }
  }

  /**
   * Get just the date portion (no time) - prefers named formats
   */
  toDateString(): string {
    // Try named 'date' format first
    const dateFormats = this.calendar.dateFormats;
    if (dateFormats?.date) {
      return this.formatter.formatNamed(this, 'date');
    }

    // Fallback to basic string formatting for calendars without dateFormats
    if (!dateFormats) {
      const weekdayName = this.getWeekdayName('long');
      const monthName = this.getMonthName('long');
      const dayOrdinal = this.getDayString('long');
      const yearString = this.getYearString();
      return `${weekdayName}, ${dayOrdinal} ${monthName} ${yearString}`;
    }

    // Try options-based format but fall back to basic if it fails
    try {
      return this.format({
        includeTime: false,
        includeWeekday: true,
        includeYear: true,
        format: 'long',
      });
<<<<<<< HEAD
    } catch {
=======
    } catch (error) {
      console.debug('[S&S] Error formatting date string:', error);
>>>>>>> c65800f6
      const weekdayName = this.getWeekdayName('long');
      const monthName = this.getMonthName('long');
      const dayOrdinal = this.getDayString('long');
      const yearString = this.getYearString();
      return `${weekdayName}, ${dayOrdinal} ${monthName} ${yearString}`;
    }
  }

  /**
   * Get just the time portion - prefers named time format
   */
  toTimeString(): string {
    if (!this.time) return '';

    // Try named 'time' format first
    const dateFormats = this.calendar.dateFormats;
    if (dateFormats?.time) {
      return this.formatter.formatNamed(this, 'time');
    }

    // Fallback to basic string formatting for calendars without dateFormats
    if (!dateFormats) {
      return this.getTimeString();
    }

    // Fallback to template-based time format
<<<<<<< HEAD
    return this.formatter.format(this, '{{hour:pad}}:{{minute:pad}}:{{second:pad}}');
=======
    return this.formatter.format(
      this,
      '{{ss-hour format="pad"}}:{{ss-minute format="pad"}}:{{ss-second format="pad"}}'
    );
>>>>>>> c65800f6
  }

  /**
   * Get the weekday name
   */
  private getWeekdayName(format: 'short' | 'long' | 'numeric'): string {
    try {
      const weekday = this.calendar.weekdays?.[this.weekday];
      if (!weekday) {
        console.debug(`[S&S] Invalid weekday index: ${this.weekday}`);
        return 'Unknown';
      }

      if (format === 'short' && weekday.abbreviation) {
        return weekday.abbreviation;
      }

      return weekday.name || 'Unknown';
    } catch (error) {
      console.debug('[S&S] Error getting weekday name:', error);
      return 'Unknown';
    }
  }

  /**
   * Get the month name
   */
  private getMonthName(format: 'short' | 'long' | 'numeric'): string {
    try {
      const month = this.calendar.months?.[this.month - 1];
      if (!month) {
        console.debug(`[S&S] Invalid month index: ${this.month}`);
        return 'Unknown';
      }

      if (format === 'short' && month.abbreviation) {
        return month.abbreviation;
      }

      return month.name || 'Unknown';
    } catch (error) {
      console.debug('[S&S] Error getting month name:', error);
      return 'Unknown';
    }
  }

  /**
   * Get the day string with appropriate suffix
   */
  private getDayString(format: 'short' | 'long' | 'numeric'): string {
    try {
      if (typeof this.day !== 'number' || this.day < 1) {
        console.debug(`[S&S] Invalid day value: ${this.day}`);
        return '1';
      }

      if (format === 'numeric') {
        return this.day.toString();
      }

      // Add ordinal suffix for long format
      if (format === 'long') {
        return this.addOrdinalSuffix(this.day);
      }

      return this.day.toString();
    } catch (error) {
      console.debug('[S&S] Error formatting day string:', error);
      return '1';
    }
  }

  /**
   * Get the year string with prefix/suffix
   */
  private getYearString(): string {
    try {
      if (typeof this.year !== 'number') {
        console.debug(`[S&S] Invalid year value: ${this.year}`);
        return '1';
      }

      const { prefix = '', suffix = '' } = this.calendar.year || {};
      return `${prefix}${this.year}${suffix}`.trim();
    } catch (error) {
      console.debug('[S&S] Error formatting year string:', error);
      return this.year?.toString() || '1';
    }
  }

  /**
   * Get the time string
   */
  private getTimeString(): string {
    try {
      if (!this.time) return '';

      const { hour, minute, second } = this.time;

      // Validate time components
      if (typeof hour !== 'number' || typeof minute !== 'number' || typeof second !== 'number') {
        console.debug(`[S&S] Invalid time components:`, { hour, minute, second });
        return '00:00:00';
      }

      // Use 24-hour format by default
      const hourStr = CalendarTimeUtils.formatTimeComponent(hour);
      const minuteStr = CalendarTimeUtils.formatTimeComponent(minute);
      const secondStr = CalendarTimeUtils.formatTimeComponent(second);

      return `${hourStr}:${minuteStr}:${secondStr}`;
    } catch (error) {
      console.debug('[S&S] Error formatting time string:', error);
      return '00:00:00';
    }
  }

  /**
   * Add ordinal suffix to a number (1st, 2nd, 3rd, etc.)
   */
  private addOrdinalSuffix(num: number): string {
    try {
      if (typeof num !== 'number' || num < 1) {
        console.debug(`[S&S] Invalid number for ordinal suffix: ${num}`);
        return '1st';
      }
      return CalendarTimeUtils.addOrdinalSuffix(num);
    } catch (error) {
      console.debug('[S&S] Error adding ordinal suffix:', error);
      return `${num || 1}th`;
    }
  }

  /**
   * Clone this date with optional modifications
   */
  clone(modifications: Partial<CalendarDateData> = {}): CalendarDate {
    return new CalendarDate(
      {
        year: modifications.year ?? this.year,
        month: modifications.month ?? this.month,
        day: modifications.day ?? this.day,
        weekday: modifications.weekday ?? this.weekday,
        intercalary: modifications.intercalary ?? this.intercalary,
        time: modifications.time ?? (this.time ? { ...this.time } : undefined),
      },
      this.calendar
    );
  }

  /**
   * Compare this date with another date
   */
  compareTo(other: CalendarDateData): number {
    try {
      if (!other || typeof other !== 'object') {
        console.debug('[S&S] Invalid date data provided for comparison:', other);
        return 0;
      }

      if (this.year !== other.year) return this.year - other.year;
      if (this.month !== other.month) return this.month - other.month;
      if (this.day !== other.day) return this.day - other.day;

      // Compare time if both have it
      if (this.time && other.time) {
        if (this.time.hour !== other.time.hour) return this.time.hour - other.time.hour;
        if (this.time.minute !== other.time.minute) return this.time.minute - other.time.minute;
        if (this.time.second !== other.time.second) return this.time.second - other.time.second;
      }

      return 0;
    } catch (error) {
      console.debug('[S&S] Error comparing dates:', error);
      return 0;
    }
  }

  /**
   * Check if this date is equal to another date
   */
  equals(other: CalendarDateData): boolean {
    return this.compareTo(other) === 0;
  }

  /**
   * Check if this date is before another date
   */
  isBefore(other: CalendarDateData): boolean {
    return this.compareTo(other) < 0;
  }

  /**
   * Check if this date is after another date
   */
  isAfter(other: CalendarDateData): boolean {
    return this.compareTo(other) > 0;
  }

  /**
   * Get a plain object representation
   */
  toObject(): CalendarDateData {
    return {
      year: this.year,
      month: this.month,
      day: this.day,
      weekday: this.weekday,
      intercalary: this.intercalary,
      time: this.time ? { ...this.time } : undefined,
    };
  }

  /**
   * Create a CalendarDate from a plain object
   */
  static fromObject(data: CalendarDateData, calendar: SeasonsStarsCalendar): CalendarDate {
    return new CalendarDate(data, calendar);
  }
}<|MERGE_RESOLUTION|>--- conflicted
+++ resolved
@@ -27,16 +27,6 @@
   private formatter: DateFormatter;
 
   constructor(data: CalendarDateData, calendar: SeasonsStarsCalendar) {
-<<<<<<< HEAD
-    this.year = data.year;
-    this.month = data.month;
-    this.day = data.day;
-    this.weekday = data.weekday;
-    this.intercalary = data.intercalary;
-    this.time = data.time;
-    this.calendar = calendar;
-    this.formatter = new DateFormatter(calendar);
-=======
     try {
       if (!data || typeof data !== 'object') {
         throw new Error('Invalid calendar date data provided');
@@ -57,7 +47,6 @@
       console.debug('[S&S] Error creating CalendarDate:', error);
       throw error;
     }
->>>>>>> c65800f6
   }
 
   /**
@@ -98,15 +87,10 @@
     }
 
     if (includeTime) {
-<<<<<<< HEAD
-      possibleNames.unshift(...possibleNames.map((name: string) => `${name}Time`));
-      possibleNames.unshift('datetime', 'timestamp');
-=======
       // Add specific time variants first (e.g., shortTime, longTime)
       const timeVariants = possibleNames.map(name => `${name}Time`);
       // Add generic time formats last
       possibleNames.unshift(...timeVariants, 'datetime', 'timestamp');
->>>>>>> c65800f6
     }
 
     // Check if any of these formats exist in calendar
@@ -143,33 +127,19 @@
     // Add weekday if requested
     if (includeWeekday) {
       if (format === 'short') {
-<<<<<<< HEAD
-        parts.push('{{weekday:abbr}}');
-      } else {
-        parts.push('{{weekday:name}}');
-=======
         parts.push('{{ss-weekday format="abbr"}}');
       } else {
         parts.push('{{ss-weekday format="name"}}');
->>>>>>> c65800f6
       }
     }
 
     // Add day and month
     if (format === 'numeric') {
-<<<<<<< HEAD
-      parts.push('{{month}}/{{day}}');
-    } else if (format === 'short') {
-      parts.push('{{day}} {{month:abbr}}');
-    } else {
-      parts.push('{{day:ordinal}} {{month:name}}');
-=======
       parts.push('{{ss-month}}/{{ss-day}}');
     } else if (format === 'short') {
       parts.push('{{ss-day}} {{ss-month format="abbr"}}');
     } else {
       parts.push('{{ss-day format="ordinal"}} {{ss-month format="name"}}');
->>>>>>> c65800f6
     }
 
     // Add year if requested
@@ -179,11 +149,7 @@
 
     // Add time if requested
     if (includeTime && this.time) {
-<<<<<<< HEAD
-      parts.push('{{hour:pad}}:{{minute:pad}}:{{second:pad}}');
-=======
       parts.push('{{ss-hour format="pad"}}:{{ss-minute format="pad"}}:{{ss-second format="pad"}}');
->>>>>>> c65800f6
     }
 
     return parts.join(', ');
@@ -211,12 +177,8 @@
         includeWeekday: false,
         format: 'short',
       });
-<<<<<<< HEAD
-    } catch {
-=======
     } catch (error) {
       console.debug('[S&S] Error formatting short date string:', error);
->>>>>>> c65800f6
       return `${this.day} ${this.getMonthName('short')} ${this.getYearString()}`;
     }
   }
@@ -249,12 +211,8 @@
         includeYear: true,
         format: 'long',
       });
-<<<<<<< HEAD
-    } catch {
-=======
     } catch (error) {
       console.debug('[S&S] Error formatting long date string:', error);
->>>>>>> c65800f6
       const weekdayName = this.getWeekdayName('long');
       const monthName = this.getMonthName('long');
       const dayOrdinal = this.getDayString('long');
@@ -291,12 +249,8 @@
         includeYear: true,
         format: 'long',
       });
-<<<<<<< HEAD
-    } catch {
-=======
     } catch (error) {
       console.debug('[S&S] Error formatting date string:', error);
->>>>>>> c65800f6
       const weekdayName = this.getWeekdayName('long');
       const monthName = this.getMonthName('long');
       const dayOrdinal = this.getDayString('long');
@@ -323,14 +277,10 @@
     }
 
     // Fallback to template-based time format
-<<<<<<< HEAD
-    return this.formatter.format(this, '{{hour:pad}}:{{minute:pad}}:{{second:pad}}');
-=======
     return this.formatter.format(
       this,
       '{{ss-hour format="pad"}}:{{ss-minute format="pad"}}:{{ss-second format="pad"}}'
     );
->>>>>>> c65800f6
   }
 
   /**
