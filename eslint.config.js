/**
 * ESLint Configuration for Seasons & Stars
 * Uses shared foundry-dev-tools configuration with custom TypeScript setup
 */

import eslint from '@eslint/js';
import tseslint from 'typescript-eslint';

export default [
  // Base JS rules
  eslint.configs.recommended,

  // TypeScript rules for TS files without project
  ...tseslint.configs.recommended,

  // Custom Foundry VTT configuration
  {
    files: ['**/*.{js,ts}'],
    languageOptions: {
      ecmaVersion: 2022,
      sourceType: 'module',
      globals: {
        // Core Foundry globals
        game: 'readonly',
        canvas: 'readonly',
        ui: 'readonly',
        Hooks: 'readonly',
        CONFIG: 'readonly',
        foundry: 'readonly',

        // Template functions
        renderTemplate: 'readonly',
        loadTemplates: 'readonly',

        // Application classes
        Dialog: 'readonly',
        Application: 'readonly',
        FormApplication: 'readonly',
        DocumentSheet: 'readonly',
        ActorSheet: 'readonly',
        ItemSheet: 'readonly',

        // Document classes
        JournalEntry: 'readonly',
        User: 'readonly',
        Folder: 'readonly',
        Actor: 'readonly',
        Item: 'readonly',
        Scene: 'readonly',
        Playlist: 'readonly',
        Macro: 'readonly',

        // Additional common globals
        CONST: 'readonly',
        duplicate: 'readonly',
        mergeObject: 'readonly',
        setProperty: 'readonly',
        getProperty: 'readonly',
        hasProperty: 'readonly',
        expandObject: 'readonly',
        flattenObject: 'readonly',
        isObjectEmpty: 'readonly',
      },
    },
    rules: {
      // Custom rules for FoundryVTT modules
      'prefer-const': 'error',
      'no-var': 'error',
      'no-console': 'warn',

      // TypeScript-specific relaxed rules for Foundry development
      '@typescript-eslint/no-explicit-any': 'warn',
      '@typescript-eslint/no-unused-vars': ['error', { argsIgnorePattern: '^_' }],
    },
  },

  // TypeScript-specific config for .ts files with explicit project path
  {
    files: ['**/*.ts'],
    languageOptions: {
      parserOptions: {
        project: './tsconfig.json',
      },
    },
    rules: {
      '@typescript-eslint/explicit-function-return-type': 'warn',
      '@typescript-eslint/no-non-null-assertion': 'warn',
    },
  },

  // Project-specific overrides for source files
  {
    files: ['packages/core/src/**/*.{js,ts}'],
    languageOptions: {
      parserOptions: {
<<<<<<< HEAD
        project: true,
        tsconfigRootDir: import.meta.dirname,
=======
        project: './tsconfig.json',
>>>>>>> 5bf491bb
      },
    },
    rules: {
      // Temporarily relax some rules for migration
      '@typescript-eslint/no-unused-vars': 'error', // Match GitHub CodeQL strictness
      '@typescript-eslint/no-unsafe-function-type': 'warn',
      'no-case-declarations': 'warn',
      '@typescript-eslint/explicit-function-return-type': 'warn',
      '@typescript-eslint/no-explicit-any': 'warn',
    },
  },

  // Core test files without TypeScript project (simpler unused var checking)
  {
    files: ['packages/core/test/**/*.{js,ts}'],
    languageOptions: {
      parserOptions: {
        project: null, // Disable TypeScript project checking
      },
    },
    rules: {
      '@typescript-eslint/no-explicit-any': 'off',
      '@typescript-eslint/no-unused-vars': 'error', // CodeQL compliance
      '@typescript-eslint/no-unsafe-function-type': 'off',
      '@typescript-eslint/explicit-function-return-type': 'off',
      '@typescript-eslint/ban-ts-comment': 'off',
      '@typescript-eslint/no-non-null-assertion': 'off', // Allow non-null assertions in tests
      'no-console': 'off',
      'prefer-const': 'warn',
    },
  },

  // Pack test files without TypeScript project (simpler unused var checking)
  {
    files: [
      'packages/fantasy-pack/test/**/*.{js,ts}',
      'packages/scifi-pack/test/**/*.{js,ts}',
      'packages/pf2e-pack/test/**/*.{js,ts}',
    ],
    languageOptions: {
      parserOptions: {
        project: null, // Disable TypeScript project checking
      },
    },
    rules: {
      '@typescript-eslint/no-explicit-any': 'off',
      '@typescript-eslint/no-unused-vars': 'error', // CodeQL compliance
      '@typescript-eslint/no-unsafe-function-type': 'off',
      '@typescript-eslint/explicit-function-return-type': 'off',
      '@typescript-eslint/ban-ts-comment': 'off',
      '@typescript-eslint/no-non-null-assertion': 'off', // Allow non-null assertions in tests
      'no-console': 'off',
      'prefer-const': 'warn',
    },
  },

  // Node.js scripts with appropriate environment
  {
    files: ['packages/*/scripts/**/*.js'],
    languageOptions: {
      globals: {
        process: 'readonly',
        console: 'readonly',
        Buffer: 'readonly',
        __dirname: 'readonly',
        __filename: 'readonly',
        global: 'writable',
      },
      sourceType: 'module',
    },
    rules: {
      'no-console': 'off',
      '@typescript-eslint/no-unused-vars': 'error',
    },
  },

  // Ignore build artifacts and dependencies
  {
    ignores: [
      'dist/',
      'node_modules/',
      'coverage/',
      '*.js',
      '*.mjs',
      '!scripts/**/*.js',
      '*.config.ts',
    ],
  },
];<|MERGE_RESOLUTION|>--- conflicted
+++ resolved
@@ -93,12 +93,7 @@
     files: ['packages/core/src/**/*.{js,ts}'],
     languageOptions: {
       parserOptions: {
-<<<<<<< HEAD
-        project: true,
-        tsconfigRootDir: import.meta.dirname,
-=======
         project: './tsconfig.json',
->>>>>>> 5bf491bb
       },
     },
     rules: {
