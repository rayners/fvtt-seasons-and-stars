--- conflicted
+++ resolved
@@ -940,7 +940,6 @@
 }
 
 /**
-<<<<<<< HEAD
  * Register defaultWidget setting with dynamic choices including custom widgets
  * Called from ready hook after all modules have initialized
  */
@@ -979,37 +978,6 @@
 }
 
 /**
- * Update calendar setting choices after calendars are loaded
- */
-function registerCalendarSettings(): void {
-  if (!game.settings) return;
-
-  // Get available calendars and create choices
-  const calendars = calendarManager.getAllCalendars();
-  const choices = CalendarLocalization.createCalendarChoices(calendars);
-
-  // Re-register the setting with updated choices to overwrite the basic one
-  game.settings.register('seasons-and-stars', 'activeCalendar', {
-    name: 'SEASONS_STARS.settings.active_calendar',
-    hint: 'SEASONS_STARS.settings.active_calendar_hint',
-    scope: 'world',
-    config: true,
-    type: String,
-    default: 'gregorian',
-    choices: choices,
-    onChange: async (value: string) => {
-      if (value && value.trim() !== '' && calendarManager) {
-        await handleCalendarSelection(value, calendarManager);
-      }
-    },
-  });
-
-  Logger.debug('Updated calendar setting with full choices', { choices });
-}
-
-/**
-=======
->>>>>>> 5c7d9d83
  * Setup the main Seasons & Stars API
  */
 export function setupAPI(): void {
