--- conflicted
+++ resolved
@@ -67,12 +67,8 @@
   "author": "David Raynes",
   "license": "MIT",
   "devDependencies": {
-<<<<<<< HEAD
     "@playwright/test": "^1.55.0",
-    "eslint": "^9.34.0",
-=======
     "eslint": "^9.35.0",
->>>>>>> 33f7dc01
     "husky": "^9.1.7",
     "lint-staged": "^16.1.6",
     "prettier": "^3.5.3"
