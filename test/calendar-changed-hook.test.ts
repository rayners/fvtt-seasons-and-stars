/**
 * Tests for seasons warning state management functions
 *
 * This test focuses specifically on the exposed warning state management functions
 * added in the prevent-seasons-warning-loop branch.
 */

<<<<<<< HEAD
import { describe, it, expect, beforeEach, afterEach, vi } from 'vitest';
=======
import { describe, it, expect, beforeEach, vi } from 'vitest';

// Use real TestLogger instead of mocks for better testing
import { TestLogger } from './utils/test-logger';
vi.mock('../src/core/logger', () => ({
  Logger: TestLogger,
}));

>>>>>>> c65800f6
import {
  resetSeasonsWarningState,
  getSeasonsWarningState,
  setSeasonsWarningState,
  setupAPI,
} from '../src/module';

// Mock Foundry globals to enable module setup
const mockGame = {
  settings: {
    get: vi.fn(),
  },
  time: {
    worldTime: 86400,
  },
  modules: {
    get: vi.fn().mockReturnValue({ active: true }),
  },
  seasonsStars: {} as any,
} as any;

const mockHooks = {
  on: vi.fn(),
  once: vi.fn(),
  call: vi.fn(),
  callAll: vi.fn(),
};

// Set up global mocks before importing the module
globalThis.game = mockGame;
globalThis.Hooks = mockHooks;

// Import real CalendarManager for better testing
import { CalendarManager } from '../src/core/calendar-manager';
import { mockStandardCalendar } from './mocks/calendar-mocks';

// Mock components to prevent side effects during module import
vi.mock('../src/core/calendar-manager', () => {
  const { CalendarManager: RealCalendarManager } = vi.importActual(
    '../src/core/calendar-manager'
  ) as any;

  return {
    CalendarManager: vi.fn().mockImplementation(() => {
      const manager = new RealCalendarManager();
      // Setup test calendar without requiring full initialization
      manager.calendars.set(mockStandardCalendar.id, mockStandardCalendar);
      (manager as any).activeCalendarId = mockStandardCalendar.id;
      return manager;
    }),
  };
});

vi.mock('../src/core/notes-manager', () => ({
  NotesManager: vi.fn().mockImplementation(() => ({
    initialize: vi.fn().mockResolvedValue(undefined),
  })),
}));

vi.mock('../src/ui/calendar-widget', () => ({
  CalendarWidget: {
    registerHooks: vi.fn(),
    getInstance: vi.fn(),
  },
}));

vi.mock('../src/ui/calendar-mini-widget', () => ({
  CalendarMiniWidget: {
    registerHooks: vi.fn(),
    registerSmallTimeIntegration: vi.fn(),
    getInstance: vi.fn(),
  },
}));

vi.mock('../src/ui/calendar-grid-widget', () => ({
  CalendarGridWidget: {
    registerHooks: vi.fn(),
    getInstance: vi.fn(),
  },
}));

vi.mock('../src/ui/calendar-widget-manager', () => ({
  CalendarWidgetManager: {
    registerWidget: vi.fn(),
  },
}));

vi.mock('../src/ui/scene-controls', () => ({
  SeasonsStarsSceneControls: {
    registerControls: vi.fn(),
    registerMacros: vi.fn(),
  },
}));

describe('Seasons Warning State Management Functions', () => {
  beforeEach(() => {
    // Reset state before each test
    resetSeasonsWarningState();

    // Reset all mocks and clear test logger
    vi.clearAllMocks();
    TestLogger.clearLogs();
  });

  afterEach(() => {
    vi.restoreAllMocks();
  });

  it('should initialize with warning state false', () => {
    expect(getSeasonsWarningState()).toBe(false);
  });

  it('should allow setting warning state to true', () => {
    setSeasonsWarningState(true);
    expect(getSeasonsWarningState()).toBe(true);
  });

  it('should allow setting warning state to false', () => {
    setSeasonsWarningState(true);
    expect(getSeasonsWarningState()).toBe(true);

    setSeasonsWarningState(false);
    expect(getSeasonsWarningState()).toBe(false);
  });

  it('should reset warning state to false', () => {
    setSeasonsWarningState(true);
    expect(getSeasonsWarningState()).toBe(true);

    resetSeasonsWarningState();
    expect(getSeasonsWarningState()).toBe(false);
  });

  it('should handle multiple rapid state changes', () => {
    // Test multiple state changes
    expect(getSeasonsWarningState()).toBe(false);

    setSeasonsWarningState(true);
    expect(getSeasonsWarningState()).toBe(true);

    resetSeasonsWarningState();
    expect(getSeasonsWarningState()).toBe(false);

    resetSeasonsWarningState(); // Reset when already false
    expect(getSeasonsWarningState()).toBe(false);

    setSeasonsWarningState(true);
    setSeasonsWarningState(false);
    expect(getSeasonsWarningState()).toBe(false);
  });

  it('should test setupAPI function exists and can be called', () => {
    // Test that setupAPI is exported and callable
    expect(setupAPI).toBeDefined();
    expect(typeof setupAPI).toBe('function');

    // Setup minimal mocks needed for setupAPI with real CalendarManager
    const realManager = {
      calendars: new Map(),
      engines: new Map(),
      getActiveCalendar: vi.fn().mockReturnValue(mockStandardCalendar),
      getActiveEngine: vi.fn(),
      loadBuiltInCalendars: vi.fn().mockResolvedValue(undefined),
      completeInitialization: vi.fn().mockResolvedValue(undefined),
    };
    realManager.calendars.set(mockStandardCalendar.id, mockStandardCalendar);

    mockGame.seasonsStars = {
      manager: realManager,
    };

    // Should be able to call setupAPI without throwing
    expect(() => setupAPI()).not.toThrow();
  });
});<|MERGE_RESOLUTION|>--- conflicted
+++ resolved
@@ -5,9 +5,6 @@
  * added in the prevent-seasons-warning-loop branch.
  */
 
-<<<<<<< HEAD
-import { describe, it, expect, beforeEach, afterEach, vi } from 'vitest';
-=======
 import { describe, it, expect, beforeEach, vi } from 'vitest';
 
 // Use real TestLogger instead of mocks for better testing
@@ -15,8 +12,6 @@
 vi.mock('../src/core/logger', () => ({
   Logger: TestLogger,
 }));
-
->>>>>>> c65800f6
 import {
   resetSeasonsWarningState,
   getSeasonsWarningState,
