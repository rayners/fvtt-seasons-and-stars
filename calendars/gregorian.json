--- conflicted
+++ resolved
@@ -137,8 +137,6 @@
 
   "intercalary": [],
 
-<<<<<<< HEAD
-=======
   "seasons": [
     {
       "name": "Winter",
@@ -169,8 +167,6 @@
       "description": "The harvest season when leaves change color and temperatures begin to cool."
     }
   ],
-
->>>>>>> 99cc9dde
   "time": {
     "hoursInDay": 24,
     "minutesInHour": 60,
