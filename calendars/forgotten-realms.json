--- conflicted
+++ resolved
@@ -194,7 +194,6 @@
     }
   ],
 
-<<<<<<< HEAD
   "moons": [
     {
       "name": "Selûne",
@@ -216,7 +215,9 @@
           "description": "The Moonmaiden's silver orb, goddess of good lycanthropes and navigation"
         }
       }
-=======
+    }
+  ],
+
   "seasons": [
     {
       "name": "Winter",
@@ -245,7 +246,6 @@
       "endMonth": 10,
       "icon": "fall",
       "description": "The harvest season when communities prepare for winter's approach."
->>>>>>> 99cc9dde
     }
   ],
 
