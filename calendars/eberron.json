{
  "id": "eberron",
  "translations": {
    "en": {
      "label": "Eberron Calendar (D&D)",
      "description": "The Galifar Calendar used in the D&D Eberron campaign setting. Features twelve months of 28 days each, creating a perfectly regular 336-day year with no leap years.",
      "setting": "D&D Eberron"
    }
  },

  "year": {
    "epoch": 0,
    "currentYear": 998,
    "prefix": "",
    "suffix": " YK",
    "startDay": 0
  },

  "leapYear": {
    "rule": "none"
  },

  "months": [
    {
      "name": "Zarantyr",
      "abbreviation": "Zar",
      "days": 28,
      "description": "The Storm Month. Named after the mark of storms, representing the tempestuous start of the new year and the power of elemental forces."
    },
    {
      "name": "Olarune",
      "abbreviation": "Ola",
      "days": 28,
      "description": "The Sentinel Month. Named after the mark of the sentinel, representing vigilance, protection, and the watchful guardians of civilization."
    },
    {
      "name": "Therendor",
      "abbreviation": "The",
      "days": 28,
      "description": "The Healing Month. Named after the mark of healing, representing restoration, renewal, and the nurturing care of life itself."
    },
    {
      "name": "Eyre",
      "abbreviation": "Eyr",
      "days": 28,
      "description": "The Making Month. Named after the mark of making, representing creation, craftsmanship, and the forging of new possibilities."
    },
    {
      "name": "Dravago",
      "abbreviation": "Dra",
      "days": 28,
      "description": "The Handling Month. Named after the mark of handling, representing mastery over beasts and the wild, and the bonds between civilization and nature."
    },
    {
      "name": "Nymm",
      "abbreviation": "Nym",
      "days": 28,
      "description": "The Hospitality Month. Named after the mark of hospitality, representing welcome, comfort, and the generous spirit of community."
    },
    {
      "name": "Lharvion",
      "abbreviation": "Lha",
      "days": 28,
      "description": "The Detection Month. Named after the mark of detection, representing discovery, investigation, and the uncovering of hidden truths."
    },
    {
      "name": "Barrakas",
      "abbreviation": "Bar",
      "days": 28,
      "description": "The Finding Month. Named after the mark of finding, representing location, guidance, and the discovery of lost or hidden things."
    },
    {
      "name": "Rhaan",
      "abbreviation": "Rha",
      "days": 28,
      "description": "The Scribing Month. Named after the mark of scribing, representing knowledge, communication, and the preservation of wisdom through writing."
    },
    {
      "name": "Sypheros",
      "abbreviation": "Syp",
      "days": 28,
      "description": "The Shadow Month. Named after the mark of shadow, representing mystery, subtlety, and the hidden aspects of existence."
    },
    {
      "name": "Aryth",
      "abbreviation": "Ary",
      "days": 28,
      "description": "The Passage Month. Named after the mark of passage, representing travel, transition, and the movement between places and states of being."
    },
    {
      "name": "Vult",
      "abbreviation": "Vul",
      "days": 28,
      "description": "The Warding Month. Named after the mark of warding, representing protection, security, and the defense against hostile forces."
    }
  ],

  "weekdays": [
    {
      "name": "Sul",
      "abbreviation": "Su",
      "description": "First day of the week, often used for worship and spiritual reflection"
    },
    {
      "name": "Mol",
      "abbreviation": "Mo",
      "description": "Second day of the week, traditionally the start of the working period"
    },
    {
      "name": "Zol",
      "abbreviation": "Zo",
      "description": "Third day of the week, a common day for travel and commerce"
    },
    {
      "name": "Wir",
      "abbreviation": "Wi",
      "description": "Fourth day of the week, often devoted to important meetings and negotiations"
    },
    {
      "name": "Zor",
      "abbreviation": "Zo",
      "description": "Fifth day of the week, a day for craft work and skilled labor"
    },
    {
      "name": "Far",
      "abbreviation": "Fa",
      "description": "Sixth day of the week, commonly used for social gatherings and entertainment"
    },
    {
      "name": "Sar",
      "abbreviation": "Sa",
      "description": "Seventh day of the week, traditionally a day of rest and family time"
    }
  ],

  "intercalary": [],

  "time": {
    "hoursInDay": 24,
    "minutesInHour": 60,
    "secondsInMinute": 60
  },

  "dateFormats": {
<<<<<<< HEAD
    "iso": "{{year}}-{{s&s-month:pad}}-{{s&s-day:pad}}",
    "short": "{{s&s-month:abbr}} {{day}}",
    "long": "{{s&s-weekday:name}}, {{s&s-day:ordinal}} {{s&s-month:name}} {{year}} YK",
    "date": "{{s&s-weekday:name}}, {{s&s-day:ordinal}} {{s&s-month:name}} {{year}} YK",
    "time": "{{s&s-hour:pad}}:{{s&s-minute:pad}}:{{s&s-second:pad}}",
    "datetime": "{{s&s-dateFmt:date}} at {{s&s-dateFmt:time}}",
    "brief": "{{day}}/{{month}}/{{year}}",
    "formal": "The {{s&s-day:ordinal}} day of {{s&s-month:name}}, in the {{year}} year of the Kingdom",
    "day-of-year": "Day {{dayOfYear}} of {{year}} YK",
    "week-number": "Week {{s&s-math dayOfYear op='divide' value=7}} of {{year}} YK",
    "historical": "{{s&s-math year op='subtract' value=894}} years since the Last War ended",
    "treaty": "{{s&s-dateFmt:date}} (Treaty of Thronehold +{{s&s-math year op='subtract' value=996}})",
    "variants": {
      "dragonmarked": {
        "short": "{{s&s-month:name}} {{day}}, {{year}} YK",
        "long": "{{s&s-dateFmt:date}} - {{s&s-dateFmt:historical}}"
      },
      "common": {
        "short": "{{day}} {{s&s-month:abbr}} {{year}}",
        "long": "{{s&s-dateFmt:formal}}"
      }
    },
    "widgets": {
      "mini": "{{s&s-month:abbr}} {{day}}",
      "main": "{{s&s-weekday:abbr}}, {{s&s-day:ordinal}} {{s&s-month:name}}",
      "grid": "{{day}}"
=======
    "iso": "{{year}}-{{ss-month format=\"pad\"}}-{{ss-day format=\"pad\"}}",
    "short": "{{ss-month format=\"abbr\"}} {{ss-day}}",
    "long": "{{ss-weekday format=\"name\"}}, {{ss-day format=\"ordinal\"}} {{ss-month format=\"name\"}} {{year}} YK",
    "date": "{{ss-weekday format=\"name\"}}, {{ss-day format=\"ordinal\"}} {{ss-month format=\"name\"}} {{year}} YK",
    "time": "{{ss-hour format=\"pad\"}}:{{ss-minute format=\"pad\"}}:{{ss-second format=\"pad\"}}",
    "datetime": "{{ss-dateFmt formatName=\"date\"}} at {{ss-dateFmt formatName=\"time\"}}",
    "brief": "{{ss-day}}/{{ss-month}}/{{year}}",
    "formal": "The {{ss-day format=\"ordinal\"}} day of {{ss-month format=\"name\"}}, in the {{year}} year of the Kingdom",
    "day-of-year": "Day {{dayOfYear}} of {{year}} YK",
    "week-number": "Week {{ss-math dayOfYear op=\"divide\" value=7}} of {{year}} YK",
    "historical": "{{ss-math year op=\"subtract\" value=894}} years since the Last War ended",
    "treaty": "{{ss-dateFmt formatName=\"date\"}} (Treaty of Thronehold +{{ss-math year op=\"subtract\" value=996}})",
    "variants": {
      "dragonmarked": {
        "short": "{{ss-month format=\"name\"}} {{ss-day}}, {{year}} YK",
        "long": "{{ss-dateFmt formatName=\"date\"}} - {{ss-dateFmt formatName=\"historical\"}}"
      },
      "common": {
        "short": "{{ss-day}} {{ss-month format=\"abbr\"}} {{year}}",
        "long": "{{ss-dateFmt formatName=\"formal\"}}"
      }
    },
    "widgets": {
      "mini": "{{ss-month format=\"abbr\"}} {{ss-day}}",
      "main": "{{ss-weekday format=\"abbr\"}}, {{ss-day format=\"ordinal\"}} {{ss-month format=\"name\"}}",
      "grid": "{{ss-day}}"
>>>>>>> c65800f6
    }
  }
}<|MERGE_RESOLUTION|>--- conflicted
+++ resolved
@@ -142,34 +142,6 @@
   },
 
   "dateFormats": {
-<<<<<<< HEAD
-    "iso": "{{year}}-{{s&s-month:pad}}-{{s&s-day:pad}}",
-    "short": "{{s&s-month:abbr}} {{day}}",
-    "long": "{{s&s-weekday:name}}, {{s&s-day:ordinal}} {{s&s-month:name}} {{year}} YK",
-    "date": "{{s&s-weekday:name}}, {{s&s-day:ordinal}} {{s&s-month:name}} {{year}} YK",
-    "time": "{{s&s-hour:pad}}:{{s&s-minute:pad}}:{{s&s-second:pad}}",
-    "datetime": "{{s&s-dateFmt:date}} at {{s&s-dateFmt:time}}",
-    "brief": "{{day}}/{{month}}/{{year}}",
-    "formal": "The {{s&s-day:ordinal}} day of {{s&s-month:name}}, in the {{year}} year of the Kingdom",
-    "day-of-year": "Day {{dayOfYear}} of {{year}} YK",
-    "week-number": "Week {{s&s-math dayOfYear op='divide' value=7}} of {{year}} YK",
-    "historical": "{{s&s-math year op='subtract' value=894}} years since the Last War ended",
-    "treaty": "{{s&s-dateFmt:date}} (Treaty of Thronehold +{{s&s-math year op='subtract' value=996}})",
-    "variants": {
-      "dragonmarked": {
-        "short": "{{s&s-month:name}} {{day}}, {{year}} YK",
-        "long": "{{s&s-dateFmt:date}} - {{s&s-dateFmt:historical}}"
-      },
-      "common": {
-        "short": "{{day}} {{s&s-month:abbr}} {{year}}",
-        "long": "{{s&s-dateFmt:formal}}"
-      }
-    },
-    "widgets": {
-      "mini": "{{s&s-month:abbr}} {{day}}",
-      "main": "{{s&s-weekday:abbr}}, {{s&s-day:ordinal}} {{s&s-month:name}}",
-      "grid": "{{day}}"
-=======
     "iso": "{{year}}-{{ss-month format=\"pad\"}}-{{ss-day format=\"pad\"}}",
     "short": "{{ss-month format=\"abbr\"}} {{ss-day}}",
     "long": "{{ss-weekday format=\"name\"}}, {{ss-day format=\"ordinal\"}} {{ss-month format=\"name\"}} {{year}} YK",
@@ -196,7 +168,6 @@
       "mini": "{{ss-month format=\"abbr\"}} {{ss-day}}",
       "main": "{{ss-weekday format=\"abbr\"}}, {{ss-day format=\"ordinal\"}} {{ss-month format=\"name\"}}",
       "grid": "{{ss-day}}"
->>>>>>> c65800f6
     }
   }
 }