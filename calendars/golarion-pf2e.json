--- conflicted
+++ resolved
@@ -151,8 +151,6 @@
 
   "intercalary": [],
 
-<<<<<<< HEAD
-=======
   "seasons": [
     {
       "name": "Winter",
@@ -183,8 +181,6 @@
       "description": "The harvest season as communities prepare for the coming winter."
     }
   ],
-
->>>>>>> cae8a436
   "time": {
     "hoursInDay": 24,
     "minutesInHour": 60,
